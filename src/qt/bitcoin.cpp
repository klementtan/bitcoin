/*
 * W.J. van der Laan 2011-2012
 */
#include "bitcoingui.h"
#include "clientmodel.h"
#include "walletmodel.h"
#include "optionsmodel.h"

#include "headers.h"
#include "init.h"
<<<<<<< HEAD
#include "qtipcserver.h"
=======
#include "util.h"
>>>>>>> e73b792b

#include <QApplication>
#include <QMessageBox>
#include <QThread>
#include <QTextCodec>
#include <QLocale>
#include <QTranslator>
#include <QSplashScreen>
#include <QLibraryInfo>

#include <boost/interprocess/ipc/message_queue.hpp>

// Need a global reference for the notifications to find the GUI
BitcoinGUI *guiref;
QSplashScreen *splashref;

int MyMessageBox(const std::string& message, const std::string& caption, int style, wxWindow* parent, int x, int y)
{
    // Message from AppInit2(), always in main thread before main window is constructed
    QMessageBox::critical(0, QString::fromStdString(caption),
        QString::fromStdString(message),
        QMessageBox::Ok, QMessageBox::Ok);
    return 4;
}

int ThreadSafeMessageBox(const std::string& message, const std::string& caption, int style, wxWindow* parent, int x, int y)
{
    bool modal = style & wxMODAL;

    if (modal)
        while (!guiref)
            Sleep(1000);

    // Message from network thread
    if(guiref)
    {
        QMetaObject::invokeMethod(guiref, "error", Qt::QueuedConnection,
                                   Q_ARG(QString, QString::fromStdString(caption)),
                                   Q_ARG(QString, QString::fromStdString(message)),
                                   Q_ARG(bool, modal));
    }
    else
    {
        printf("%s: %s\n", caption.c_str(), message.c_str());
        fprintf(stderr, "%s: %s\n", caption.c_str(), message.c_str());
    }
    return 4;
}

bool ThreadSafeAskFee(int64 nFeeRequired, const std::string& strCaption, wxWindow* parent)
{
    if(!guiref)
        return false;
    if(nFeeRequired < MIN_TX_FEE || nFeeRequired <= nTransactionFee || fDaemon)
        return true;
    bool payFee = false;

    // Call slot on GUI thread.
    // If called from another thread, use a blocking QueuedConnection.
    Qt::ConnectionType connectionType = Qt::DirectConnection;
    if(QThread::currentThread() != QCoreApplication::instance()->thread())
    {
        connectionType = Qt::BlockingQueuedConnection;
    }

    QMetaObject::invokeMethod(guiref, "askFee", connectionType,
                               Q_ARG(qint64, nFeeRequired),
                               Q_ARG(bool*, &payFee));

    return payFee;
}

void ThreadSafeHandleURI(const std::string& strURI)
{
    if(!guiref)
        return;

    // Call slot on GUI thread.
    // If called from another thread, use a blocking QueuedConnection.
    Qt::ConnectionType connectionType = Qt::DirectConnection;
    if(QThread::currentThread() != QCoreApplication::instance()->thread())
    {
        connectionType = Qt::BlockingQueuedConnection;
    }
    QMetaObject::invokeMethod(guiref, "handleURI", connectionType,
                               Q_ARG(QString, QString::fromStdString(strURI)));
}

void CalledSetStatusBar(const std::string& strText, int nField)
{
    // Only used for built-in mining, which is disabled, simple ignore
}

void UIThreadCall(boost::function0<void> fn)
{
    // Only used for built-in mining, which is disabled, simple ignore
}

void MainFrameRepaint()
{
    if(guiref)
        QMetaObject::invokeMethod(guiref, "refreshStatusBar", Qt::QueuedConnection);
}

void InitMessage(const std::string &message)
{
    if(splashref)
    {
        splashref->showMessage(QString::fromStdString(message), Qt::AlignBottom|Qt::AlignHCenter, QColor(255,255,200));
        QApplication::instance()->processEvents();
    }
}

/*
   Translate string to current locale using Qt.
 */
std::string _(const char* psz)
{
    return QCoreApplication::translate("bitcoin-core", psz).toStdString();
}

<<<<<<< HEAD
#ifndef BITCOIN_QT_TEST
=======
/* Handle runaway exceptions. Shows a message box with the problem and quits the program.
 */
static void handleRunawayException(std::exception *e)
{
    PrintExceptionContinue(e, "Runaway exception");
    QMessageBox::critical(0, "Runaway exception", BitcoinGUI::tr("A fatal error occured. Bitcoin can no longer continue safely and will quit.") + QString("\n\n") + QString::fromStdString(strMiscWarning));
    exit(1);
}

>>>>>>> e73b792b
int main(int argc, char *argv[])
{
#if !defined(MAC_OSX) && !defined(WIN32)
// TODO: implement qtipcserver.cpp for Mac and Windows

    // Do this early as we don't want to bother initializing if we are just calling IPC
    for (int i = 1; i < argc; i++)
    {
        if (strlen(argv[i]) > 7 && strncasecmp(argv[i], "bitcoin:", 8) == 0)
        {
            const char *strURI = argv[i];
            try {
                boost::interprocess::message_queue mq(boost::interprocess::open_only, BITCOINURI_QUEUE_NAME);
                if(mq.try_send(strURI, strlen(strURI), 0))
                    exit(0);
                else
                    break;
            }
            catch (boost::interprocess::interprocess_exception &ex) {
                break;
            }
        }
    }
#endif

    // Internal string conversion is all UTF-8
    QTextCodec::setCodecForTr(QTextCodec::codecForName("UTF-8"));
    QTextCodec::setCodecForCStrings(QTextCodec::codecForTr());

    Q_INIT_RESOURCE(bitcoin);
    QApplication app(argc, argv);

    // Command-line options take precedence:
    ParseParameters(argc, argv);

    // ... then bitcoin.conf:
    if (!ReadConfigFile(mapArgs, mapMultiArgs))
    {
        fprintf(stderr, "Error: Specified directory does not exist\n");
        return 1;
    }

    // Application identification (must be set before OptionsModel is initialized,
    // as it is used to locate QSettings)
    app.setOrganizationName("Bitcoin");
    app.setOrganizationDomain("bitcoin.org");
    if(GetBoolArg("-testnet")) // Separate UI settings for testnet
        app.setApplicationName("Bitcoin-Qt-testnet");
    else
        app.setApplicationName("Bitcoin-Qt");

    // ... then GUI settings:
    OptionsModel optionsModel;

    // Get desired locale ("en_US") from command line or system locale
    QString lang_territory = QString::fromStdString(GetArg("-lang", QLocale::system().name().toStdString()));
    // Load language files for configured locale:
    // - First load the translator for the base language, without territory
    // - Then load the more specific locale translator
    QString lang = lang_territory;

    lang.truncate(lang_territory.lastIndexOf('_')); // "en"
    QTranslator qtTranslatorBase, qtTranslator, translatorBase, translator;

    qtTranslatorBase.load(QLibraryInfo::location(QLibraryInfo::TranslationsPath) + "/qt_" + lang);
    if (!qtTranslatorBase.isEmpty())
        app.installTranslator(&qtTranslatorBase);

    qtTranslator.load(QLibraryInfo::location(QLibraryInfo::TranslationsPath) + "/qt_" + lang_territory);
    if (!qtTranslator.isEmpty())
        app.installTranslator(&qtTranslator);

    translatorBase.load(":/translations/"+lang);
    if (!translatorBase.isEmpty())
        app.installTranslator(&translatorBase);

    translator.load(":/translations/"+lang_territory);
    if (!translator.isEmpty())
        app.installTranslator(&translator);

    QSplashScreen splash(QPixmap(":/images/splash"), 0);
    if (GetBoolArg("-splash", true) && !GetBoolArg("-min"))
    {
        splash.show();
        splash.setAutoFillBackground(true);
        splashref = &splash;
    }

    app.processEvents();

    app.setQuitOnLastWindowClosed(false);

    try
    {
        if(AppInit2(argc, argv))
        {
            {
                // Put this in a block, so that BitcoinGUI is cleaned up properly before
                // calling Shutdown() in case of exceptions.

                optionsModel.Upgrade(); // Must be done after AppInit2

                BitcoinGUI window;
                if (splashref)
                    splash.finish(&window);

                ClientModel clientModel(&optionsModel);
                WalletModel walletModel(pwalletMain, &optionsModel);

                guiref = &window;
                window.setClientModel(&clientModel);
                window.setWalletModel(&walletModel);

                // If -min option passed, start window minimized.
                if(GetBoolArg("-min"))
                {
                    window.showMinimized();
                }
                else
                {
                    window.show();
                }

                // Place this here as guiref has to be defined if we dont want to lose URIs
                ipcInit();

#if !defined(MAC_OSX) && !defined(WIN32)
// TODO: implement qtipcserver.cpp for Mac and Windows

                // Check for URI in argv
                for (int i = 1; i < argc; i++)
                {
                    if (strlen(argv[i]) > 7 && strncasecmp(argv[i], "bitcoin:", 8) == 0)
                    {
                        const char *strURI = argv[i];
                        try {
                            boost::interprocess::message_queue mq(boost::interprocess::open_only, BITCOINURI_QUEUE_NAME);
                            mq.try_send(strURI, strlen(strURI), 0);
                        }
                        catch (boost::interprocess::interprocess_exception &ex) {
                        }
                    }
                }
#endif
                app.exec();

                guiref = 0;
            }
            Shutdown(NULL);
        }
        else
        {
            return 1;
        }
    } catch (std::exception& e) {
        handleRunawayException(&e);
    } catch (...) {
        handleRunawayException(NULL);
    }
    return 0;
}
#endif // BITCOIN_QT_TEST<|MERGE_RESOLUTION|>--- conflicted
+++ resolved
@@ -8,11 +8,8 @@
 
 #include "headers.h"
 #include "init.h"
-<<<<<<< HEAD
 #include "qtipcserver.h"
-=======
 #include "util.h"
->>>>>>> e73b792b
 
 #include <QApplication>
 #include <QMessageBox>
@@ -134,9 +131,6 @@
     return QCoreApplication::translate("bitcoin-core", psz).toStdString();
 }
 
-<<<<<<< HEAD
-#ifndef BITCOIN_QT_TEST
-=======
 /* Handle runaway exceptions. Shows a message box with the problem and quits the program.
  */
 static void handleRunawayException(std::exception *e)
@@ -146,7 +140,7 @@
     exit(1);
 }
 
->>>>>>> e73b792b
+#ifndef BITCOIN_QT_TEST
 int main(int argc, char *argv[])
 {
 #if !defined(MAC_OSX) && !defined(WIN32)
